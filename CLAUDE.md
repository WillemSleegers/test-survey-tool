--- conflicted
+++ resolved
@@ -19,11 +19,7 @@
 
 ### Core Structure
 
-<<<<<<< HEAD
 - **Next.js 16** with App Router (`app/` directory) and Turbopack
-=======
-- **Next.js 16** with App Router (`app/` directory)
->>>>>>> 4d9cb7f3
 - **TypeScript** with strict configuration
 - **React 19** with React Compiler
 - **Tailwind CSS** for styling with Radix UI components
@@ -142,7 +138,6 @@
 - Comments should describe current behavior, not historical context
 - Example: Use "Add slots for text inputs" not "Add slots for text inputs (now always visible)"
 
-<<<<<<< HEAD
 ### Code Cleanliness:
 - Prefer a clean codebase over maintaining backwards compatibility
 - Avoid legacy aliases or deprecated exports
@@ -167,7 +162,7 @@
 - Check TODO.md for prioritized development items
 - Test core functionality after parser or component changes
 - Commit frequently with descriptive messages explaining the "why" not just the "what"
-=======
+
 ### Communication Guidelines:
 
 - **Never agree with or validate user statements before verifying them**
@@ -175,7 +170,6 @@
 - Don't say "You're right!" or similar affirmations until you've confirmed the facts
 - Be honest about uncertainty: "Let me check..." is better than premature agreement
 - Verify first, respond second
->>>>>>> 4d9cb7f3
 
 ## Quality Assurance Guidelines
 
