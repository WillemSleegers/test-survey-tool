--- conflicted
+++ resolved
@@ -138,7 +138,6 @@
 - Comments should describe current behavior, not historical context
 - Example: Use "Add slots for text inputs" not "Add slots for text inputs (now always visible)"
 
-<<<<<<< HEAD
 ### Code Cleanliness:
 - Prefer a clean codebase over maintaining backwards compatibility
 - Avoid legacy aliases or deprecated exports
@@ -156,7 +155,7 @@
 - Check TODO.md for prioritized development items
 - Test core functionality after parser or component changes
 - Commit frequently with descriptive messages explaining the "why" not just the "what"
-=======
+
 ## Quality Assurance Guidelines
 
 ### Use a Systematic Approach, Not Reactive Responses
@@ -213,5 +212,4 @@
 1. Consider what prerequisite knowledge the feature requires
 2. Ask: "What would a user need to understand before learning this?"
 3. Place features alongside others of similar complexity
-4. Matrix questions, for example, require understanding questions, options, AND table layouts - this belongs in Intermediate, not Basic
->>>>>>> e35ed6c1
+4. Matrix questions, for example, require understanding questions, options, AND table layouts - this belongs in Intermediate, not Basic